package main

import (
	"fmt"
	"log"
	"os"
	"strings"

	"github.com/dotcloud/docker/api"
	"github.com/dotcloud/docker/builtins"
	"github.com/dotcloud/docker/dockerversion"
	"github.com/dotcloud/docker/engine"
	"github.com/dotcloud/docker/opts"
	flag "github.com/dotcloud/docker/pkg/mflag"
	"github.com/dotcloud/docker/sysinit"
	"github.com/dotcloud/docker/utils"
)

func main() {
	if selfPath := utils.SelfPath(); strings.Contains(selfPath, ".dockerinit") {
		// Running in init mode
		sysinit.SysInit()
		return
	}

	var (
		flVersion            = flag.Bool([]string{"v", "-version"}, false, "Print version information and quit")
		flDaemon             = flag.Bool([]string{"d", "-daemon"}, false, "Enable daemon mode")
		flDebug              = flag.Bool([]string{"D", "-debug"}, false, "Enable debug mode")
		flAutoRestart        = flag.Bool([]string{"r", "-restart"}, true, "Restart previously running containers")
		bridgeName           = flag.String([]string{"b", "-bridge"}, "", "Attach containers to a pre-existing network bridge; use 'none' to disable container networking")
		bridgeIp             = flag.String([]string{"#bip", "-bip"}, "", "Use this CIDR notation address for the network bridge's IPv4 address, not compatible with -b")
		bridgeIp6            = flag.String([]string{"#bip6", "-bip6"}, "", "Use this CIDR notation address for the network bridge's IPv6 address, not compatible with -b")
		pidfile              = flag.String([]string{"p", "-pidfile"}, "/var/run/docker.pid", "Path to use for daemon PID file")
		flRoot               = flag.String([]string{"g", "-graph"}, "/var/lib/docker", "Path to use as the root of the docker runtime")
		flSocketGroup        = flag.String([]string{"G", "-group"}, "docker", "Group to assign the unix socket specified by -H when running in daemon mode; use '' (the empty string) to disable setting of a group")
		flEnableCors         = flag.Bool([]string{"#api-enable-cors", "-api-enable-cors"}, false, "Enable CORS headers in the remote API")
		flDns                = opts.NewListOpts(opts.ValidateIp4Address)
<<<<<<< HEAD
		flEnableIptables     = flag.Bool([]string{"#iptables", "-iptables"}, true, "Disable docker's addition of iptables rules")
		flEnableIpForward    = flag.Bool([]string{"#ip-forward", "-ip-forward"}, true, "Disable enabling of net.ipv4.ip_forward")
		flDefaultIp          = flag.String([]string{"#ip", "-ip"}, "0.0.0.0", "Default IP address to use when binding container IPv4 ports")
		flDefaultIp6         = flag.String([]string{"#ip6", "-ip6"}, "::", "Default IP address to use when binding container IPv6 ports")
=======
		flEnableIptables     = flag.Bool([]string{"#iptables", "-iptables"}, true, "Enable Docker's addition of iptables rules")
		flEnableIpForward    = flag.Bool([]string{"#ip-forward", "-ip-forward"}, true, "Enable net.ipv4.ip_forward")
		flDefaultIp          = flag.String([]string{"#ip", "-ip"}, "0.0.0.0", "Default IP address to use when binding container ports")
>>>>>>> 37829004
		flInterContainerComm = flag.Bool([]string{"#icc", "-icc"}, true, "Enable inter-container communication")
		flGraphDriver        = flag.String([]string{"s", "-storage-driver"}, "", "Force the docker runtime to use a specific storage driver")
		flExecDriver         = flag.String([]string{"e", "-exec-driver"}, "native", "Force the docker runtime to use a specific exec driver")
		flHosts              = opts.NewListOpts(api.ValidateHost)
		flMtu                = flag.Int([]string{"#mtu", "-mtu"}, 0, "Set the containers network MTU; if no value is provided: default to the default route MTU or 1500 if no default route is available")
	)
	flag.Var(&flDns, []string{"#dns", "-dns"}, "Force docker to use specific DNS servers")
	flag.Var(&flHosts, []string{"H", "-host"}, "tcp://host:port, unix://path/to/socket, fd://* or fd://socketfd to use in daemon mode. Multiple sockets can be specified")

	flag.Parse()

	if *flVersion {
		showVersion()
		return
	}
	if flHosts.Len() == 0 {
		defaultHost := os.Getenv("DOCKER_HOST")

		if defaultHost == "" || *flDaemon {
			// If we do not have a host, default to unix socket
			defaultHost = fmt.Sprintf("unix://%s", api.DEFAULTUNIXSOCKET)
		}
		if _, err := api.ValidateHost(defaultHost); err != nil {
			log.Fatal(err)
		}
		flHosts.Set(defaultHost)
	}

	if *bridgeName != "" && *bridgeIp != "" {
		log.Fatal("You specified -b & --bip, mutually exclusive options. Please specify only one.")
	}
	if *bridgeName != "" && *bridgeIp6 != "" {
		log.Fatal("You specified -b & --bip6, mutually exclusive options. Please specify only one.")
	}

	if *flDebug {
		os.Setenv("DEBUG", "1")
	}
	if *flDaemon {
		if flag.NArg() != 0 {
			flag.Usage()
			return
		}

		// set up the TempDir to use a canonical path
		tmp := os.TempDir()
		realTmp, err := utils.ReadSymlinkedDirectory(tmp)
		if err != nil {
			log.Fatalf("Unable to get the full path to the TempDir (%s): %s", tmp, err)
		}
		os.Setenv("TMPDIR", realTmp)

		// get the canonical path to the Docker root directory
		root := *flRoot
		var realRoot string
		if _, err := os.Stat(root); err != nil && os.IsNotExist(err) {
			realRoot = root
		} else {
			realRoot, err = utils.ReadSymlinkedDirectory(root)
			if err != nil {
				log.Fatalf("Unable to get the full path to root (%s): %s", root, err)
			}
		}

		eng, err := engine.New(realRoot)
		if err != nil {
			log.Fatal(err)
		}
		// Load builtins
		builtins.Register(eng)
		// load the daemon in the background so we can immediately start
		// the http api so that connections don't fail while the daemon
		// is booting
		go func() {
			// Load plugin: httpapi
			job := eng.Job("initserver")
			job.Setenv("Pidfile", *pidfile)
			job.Setenv("Root", realRoot)
			job.SetenvBool("AutoRestart", *flAutoRestart)
			job.SetenvList("Dns", flDns.GetAll())
			job.SetenvBool("EnableIptables", *flEnableIptables)
			job.SetenvBool("EnableIpForward", *flEnableIpForward)
			job.Setenv("BridgeIface", *bridgeName)
			job.Setenv("BridgeIP", *bridgeIp)
			job.Setenv("BridgeIP6", *bridgeIp6)
			job.Setenv("DefaultIp", *flDefaultIp)
			job.Setenv("DefaultIp6", *flDefaultIp6)
			job.SetenvBool("InterContainerCommunication", *flInterContainerComm)
			job.Setenv("GraphDriver", *flGraphDriver)
			job.Setenv("ExecDriver", *flExecDriver)
			job.SetenvInt("Mtu", *flMtu)
			if err := job.Run(); err != nil {
				log.Fatal(err)
			}
			// after the daemon is done setting up we can tell the api to start
			// accepting connections
			if err := eng.Job("acceptconnections").Run(); err != nil {
				log.Fatal(err)
			}
		}()

		// Serve api
		job := eng.Job("serveapi", flHosts.GetAll()...)
		job.SetenvBool("Logging", true)
		job.SetenvBool("EnableCors", *flEnableCors)
		job.Setenv("Version", dockerversion.VERSION)
		job.Setenv("SocketGroup", *flSocketGroup)
		if err := job.Run(); err != nil {
			log.Fatal(err)
		}
	} else {
		if flHosts.Len() > 1 {
			log.Fatal("Please specify only one -H")
		}
		protoAddrParts := strings.SplitN(flHosts.GetAll()[0], "://", 2)
		cli := api.NewDockerCli(os.Stdin, os.Stdout, os.Stderr, protoAddrParts[0], protoAddrParts[1])
		if err := cli.ParseCommands(flag.Args()...); err != nil {
			if sterr, ok := err.(*utils.StatusError); ok {
				if sterr.Status != "" {
					log.Println(sterr.Status)
				}
				os.Exit(sterr.StatusCode)
			}
			log.Fatal(err)
		}
	}
}

func showVersion() {
	fmt.Printf("Docker version %s, build %s\n", dockerversion.VERSION, dockerversion.GITCOMMIT)
}<|MERGE_RESOLUTION|>--- conflicted
+++ resolved
@@ -36,16 +36,10 @@
 		flSocketGroup        = flag.String([]string{"G", "-group"}, "docker", "Group to assign the unix socket specified by -H when running in daemon mode; use '' (the empty string) to disable setting of a group")
 		flEnableCors         = flag.Bool([]string{"#api-enable-cors", "-api-enable-cors"}, false, "Enable CORS headers in the remote API")
 		flDns                = opts.NewListOpts(opts.ValidateIp4Address)
-<<<<<<< HEAD
 		flEnableIptables     = flag.Bool([]string{"#iptables", "-iptables"}, true, "Disable docker's addition of iptables rules")
 		flEnableIpForward    = flag.Bool([]string{"#ip-forward", "-ip-forward"}, true, "Disable enabling of net.ipv4.ip_forward")
 		flDefaultIp          = flag.String([]string{"#ip", "-ip"}, "0.0.0.0", "Default IP address to use when binding container IPv4 ports")
 		flDefaultIp6         = flag.String([]string{"#ip6", "-ip6"}, "::", "Default IP address to use when binding container IPv6 ports")
-=======
-		flEnableIptables     = flag.Bool([]string{"#iptables", "-iptables"}, true, "Enable Docker's addition of iptables rules")
-		flEnableIpForward    = flag.Bool([]string{"#ip-forward", "-ip-forward"}, true, "Enable net.ipv4.ip_forward")
-		flDefaultIp          = flag.String([]string{"#ip", "-ip"}, "0.0.0.0", "Default IP address to use when binding container ports")
->>>>>>> 37829004
 		flInterContainerComm = flag.Bool([]string{"#icc", "-icc"}, true, "Enable inter-container communication")
 		flGraphDriver        = flag.String([]string{"s", "-storage-driver"}, "", "Force the docker runtime to use a specific storage driver")
 		flExecDriver         = flag.String([]string{"e", "-exec-driver"}, "native", "Force the docker runtime to use a specific exec driver")
